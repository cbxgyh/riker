--- conflicted
+++ resolved
@@ -10,13 +10,8 @@
 readme = "README.md"
 
 [dependencies]
-<<<<<<< HEAD
-riker = { path = "../../", version = "0.1.9" }
+riker = { path = "../../", version = "0.1.8" }
 config = "0.9"
-=======
-riker = { path = "../../", version = "0.1.8" }
-config = "0.8"
 # futures-preview = "0.2.2"
->>>>>>> 8c7a6dc3
 futures-preview = "0.3.0-alpha.10"
 futures-cpupool = "0.1.8"